--- conflicted
+++ resolved
@@ -6,16 +6,12 @@
 import math
 import json
 import csv
-<<<<<<< HEAD
-=======
 import ast
->>>>>>> e44b514d
 from collections import deque, defaultdict
 from typing import Dict, List, Optional, Tuple
 import numpy as np
 import pygame # python package for GUI
 from botconnect import BotConnect # access the robot communication
-<<<<<<< HEAD
 
 # import SLAM components (M2)
 sys.path.insert(0, "{}/slam".format(os.getcwd()))
@@ -29,27 +25,9 @@
 from cv.detector import ObjectDetector
 
 # import object pose utilities (M3)
-from object_pose_est import CLASS_NAME_MAPPING
-
-
-=======
-
-# import SLAM components (M2)
-sys.path.insert(0, "{}/slam".format(os.getcwd()))
-from slam.ekf import DriveMeasurement
-from slam.ekf import EKF
-from slam.robot import Robot
-from slam.aruco_sensor import ArucoSensor
-
-# import CV components (M3)
-sys.path.insert(0,"{}/cv/".format(os.getcwd()))
-from cv.detector import ObjectDetector
-
-# import object pose utilities (M3)
 import object_pose_est as obj_pose_est
 
 
->>>>>>> e44b514d
 MAP_V_PAD = 40
 MAP_H_PAD = 20
 MAP_VIEW_SIZE = (520, 520)
@@ -57,7 +35,6 @@
 
 
 class Operate:
-<<<<<<< HEAD
     def __init__(self, args):
         
         # Initialise robot controller object
@@ -77,27 +54,6 @@
             os.makedirs(self.lab_output_dir)
     
         # Initialise SLAM parameters (M2)
-=======
-    def __init__(self, args):
-        
-        # Initialise robot controller object
-        self.botconnect = BotConnect(args.ip)
-        self.command = {'wheel_speed':[0, 0], # left wheel speed, right wheel speed
-                        'save_slam': False,
-                        'run_obj_detector': False,                       
-                        'save_obj_detector': False,
-                        'save_image': False}
-                        
-        # TODO: Tune PID parameters here. If you don't want to use PID, set use_pid=0
-        self.botconnect.set_pid(use_pid=1, kp=2.5, ki=0.2, kd=0)
-        
-        # Create a folder "lab_output" that stores the results of the lab
-        self.lab_output_dir = 'lab_output/'
-        if not os.path.exists(self.lab_output_dir):
-            os.makedirs(self.lab_output_dir)
-    
-        # Initialise SLAM parameters (M2)
->>>>>>> e44b514d
         self.ekf, self.camera_matrix = self.init_ekf(args.calib_dir, args.ip)
         self.aruco_sensor = ArucoSensor(self.ekf.robot, marker_length=0.06) # size of the ARUCO markers (6cm)
 
@@ -110,7 +66,6 @@
             pass
 
         # Initialise detector (M3)
-<<<<<<< HEAD
         if args.ckpt == "":
             self.obj_detector = None
             self.cv_vis = cv2.imread('ui/8bit/detector_splash.png')
@@ -142,52 +97,12 @@
         self.control_clock = time.time()
         self.img = np.zeros([480,640,3], dtype=np.uint8)
         self.aruco_img = np.zeros([480,640,3], dtype=np.uint8)
-=======
-        if args.ckpt == "":
-            self.obj_detector = None
-            self.cv_vis = cv2.imread('ui/8bit/detector_splash.png')
-        else:
-            self.obj_detector = ObjectDetector(args.ckpt, use_gpu=False)
-            self.cv_vis = np.ones((480,640,3))* 100
-        
-        # Create a folder to save raw camera images after pressing "i" (M3)
-        self.raw_img_dir = 'raw_images/'
-        if not os.path.exists(self.raw_img_dir):
-            os.makedirs(self.raw_img_dir)
-        else:
-            # Delete the folder and create an empty one, i.e. every operate.py is run, this folder will be empty.
-            shutil.rmtree(self.raw_img_dir)
-            os.makedirs(self.raw_img_dir)
-        
-
-        # Other auxiliary objects/variables      
-        self.quit = False
-        self.pred_fname = ''
-        self.request_recover_robot = False
-        self.obj_detector_output = None
-        self.ekf_on = False
-        self.double_reset_comfirm = 0
-        self.image_id = 0
-        self.notification = 'Press ENTER to start SLAM'
-        self.count_down = 300 # 5 min timer
-        self.start_time = time.time()
-        self.control_clock = time.time()
-        self.img = np.zeros([480,640,3], dtype=np.uint8)
-        self.aruco_img = np.zeros([480,640,3], dtype=np.uint8)
->>>>>>> e44b514d
         self.obj_detector_pred = np.zeros([480,640], dtype=np.uint8)
         self.bg = pygame.image.load('ui/gui_mask.jpg')
         self.latest_sensor_measurement = []
         self.latest_detections = None
 
         # Object metadata for pose estimation
-<<<<<<< HEAD
-        self.object_list, self.object_dimensions = self.load_object_metadata('object_list.csv')
-        if not self.object_list:
-            fallback_names = sorted({v for v in CLASS_NAME_MAPPING.values()})
-            self.object_list = fallback_names
-            self.object_dimensions = [[0.1, 0.1, 0.1] for _ in fallback_names]
-=======
         self.object_list, self.object_dimensions, self.object_colors = self.load_object_metadata('object_list.csv')
         if not self.object_list:
             fallback_names = sorted({v for v in obj_pose_est.CLASS_NAME_MAPPING.values()})
@@ -199,7 +114,6 @@
             }
         obj_pose_est.object_list = self.object_list
         obj_pose_est.object_dimensions = self.object_dimensions
->>>>>>> e44b514d
 
         # Search list & fruit bookkeeping
         self.search_targets = self.load_search_targets('search_list.txt')
@@ -210,13 +124,8 @@
 
     # wheel control
     def control(self):
-<<<<<<< HEAD
         left_speed, right_speed = self.botconnect.set_velocity(self.command['wheel_speed'])
         dt = time.time() - self.control_clock
-=======
-        left_speed, right_speed = self.botconnect.set_velocity(self.command['wheel_speed'])
-        dt = time.time() - self.control_clock
->>>>>>> e44b514d
         drive_measurement = DriveMeasurement(left_speed, right_speed, dt)
         self.control_clock = time.time()
         return drive_measurement
@@ -234,16 +143,10 @@
             return {}
 
     @staticmethod
-<<<<<<< HEAD
-    def load_object_metadata(fname: str) -> Tuple[List[str], List[List[float]]]:
-        object_names: List[str] = []
-        dimensions: List[List[float]] = []
-=======
     def load_object_metadata(fname: str) -> Tuple[List[str], List[List[float]], Dict[str, Tuple[int, int, int]]]:
         object_names: List[str] = []
         dimensions: List[List[float]] = []
         colors: Dict[str, Tuple[int, int, int]] = {}
->>>>>>> e44b514d
         try:
             with open(fname, 'r') as csvfile:
                 reader = csv.DictReader(csvfile)
@@ -259,11 +162,6 @@
                         except (TypeError, ValueError):
                             dims.append(0.0)
                     dimensions.append(dims)
-<<<<<<< HEAD
-        except Exception:
-            pass
-        return object_names, dimensions
-=======
                     colour_raw = row.get('rgb display', '')
                     colour_tuple: Tuple[int, int, int]
                     try:
@@ -278,7 +176,6 @@
         except Exception:
             pass
         return object_names, dimensions, colors
->>>>>>> e44b514d
 
     @staticmethod
     def load_search_targets(fname: str) -> List[str]:
@@ -293,13 +190,8 @@
         except Exception:
             pass
         return targets
-<<<<<<< HEAD
         
     # wheel and camera calibration for SLAM
-=======
-        
-    # wheel and camera calibration for SLAM
->>>>>>> e44b514d
     def init_ekf(self, calib_dir, ip):
         fileK = os.path.join(calib_dir, 'intrinsic.txt')
         camera_matrix = np.loadtxt(fileK, delimiter=',')
@@ -311,13 +203,8 @@
         baseline = np.loadtxt(fileB, delimiter=',')
         robot = Robot(baseline, scale, camera_matrix, dist_coeffs)
         return EKF(robot), camera_matrix
-<<<<<<< HEAD
 
     # SLAM with ARUCO markers       
-=======
-
-    # SLAM with ARUCO markers       
->>>>>>> e44b514d
     def perform_slam(self, drive_measurement):
         sensor_measurement, self.aruco_img = self.aruco_sensor.detect_marker_positions(self.img)
         self.latest_sensor_measurement = sensor_measurement
@@ -336,7 +223,6 @@
                 self.ekf.add_landmarks(sensor_measurement)
                 self.ekf.update(sensor_measurement)
         return sensor_measurement
-<<<<<<< HEAD
             
     def save_result(self):
         # save slam map after pressing "s"
@@ -369,40 +255,6 @@
             self.command['save_image'] = False
             self.notification = f'{f_} is saved'
 
-=======
-            
-    def save_result(self):
-        # save slam map after pressing "s"
-        if self.command['save_slam']:
-            self.ekf.save_map(fname=os.path.join(self.lab_output_dir, 'slam.txt'))
-            self.notification = 'Map is saved'
-            self.command['save_slam'] = False
-        
-        # save obj_detector result with the matching robot pose and detector labels
-        if self.command['save_obj_detector']:
-            if self.obj_detector_output is not None:
-                pred, state, detections, W, H = self.obj_detector_output
-                self.pred_fname = self.obj_detector.write_image(
-                    pred, state, self.lab_output_dir,
-                    detections=detections, im_w=W, im_h=H
-                )
-                self.notification = f'Prediction is saved to {self.pred_fname}'
-            else:
-                self.notification = 'No prediction in buffer, save ignored'
-            self.command['save_obj_detector'] = False
-
-        
-        # save raw images taken by the camera after pressing "i"
-        if self.command['save_image']:
-            image = self.botconnect.get_image()
-            image = cv2.cvtColor(image, cv2.COLOR_RGB2BGR)
-            f_ = os.path.join(self.raw_img_dir, f'img_{self.image_id}.png')
-            cv2.imwrite(f_, image)
-            self.image_id += 1
-            self.command['save_image'] = False
-            self.notification = f'{f_} is saved'
-
->>>>>>> e44b514d
     # using computer vision to detect objects
     def detect_object(self):
         auto_trigger = self.autonomy.should_run_ai_scan() if hasattr(self, 'autonomy') else False
@@ -412,7 +264,6 @@
 
             # UPDATED: detector returns (mask, annotated_vis_bgr, detections)
             pred_mask, vis_bgr, detections = self.obj_detector.detect_single_image(img_bgr)
-<<<<<<< HEAD
 
             # Bring visualization back to RGB for Pygame display
             self.obj_detector_pred = pred_mask
@@ -430,25 +281,6 @@
 
             # Nice notification
             n_types = len({d['name'] for d in detections}) if detections else 0
-=======
-
-            # Bring visualization back to RGB for Pygame display
-            self.obj_detector_pred = pred_mask
-            self.cv_vis = cv2.cvtColor(vis_bgr, cv2.COLOR_BGR2RGB)
-
-            # Stash everything needed for saving to pred.txt later
-            H, W = img_bgr.shape[:2]
-            self.obj_detector_output = (
-                self.obj_detector_pred,           # image to save (mask/vis)
-                self.ekf.robot.state.tolist(),    # robot pose (JSON-friendly)
-                detections,                       # list of {name, bbox_xyxy, conf}
-                W,                                # im_w
-                H                                 # im_h
-            )
-
-            # Nice notification
-            n_types = len({d['name'] for d in detections}) if detections else 0
->>>>>>> e44b514d
             self.notification = f'{n_types} object type(s) detected'
 
             # Reset the command latch
@@ -460,34 +292,11 @@
         else:
             self.latest_detections = None
         return None
-<<<<<<< HEAD
     # paint the GUI            
-=======
-    # paint the GUI            
->>>>>>> e44b514d
     def draw(self, canvas):
         width, height = 900, 660
         canvas = pygame.display.set_mode((width, height))
         canvas.blit(self.bg, (0, 0))
-<<<<<<< HEAD
-        text_colour = (220, 220, 220)
-        v_pad, h_pad = 40, 20
-
-        # paint SLAM outputs
-        ekf_view = self.ekf.draw_slam_state(res=(520, 480+v_pad), not_pause = self.ekf_on)
-        canvas.blit(ekf_view, (2*h_pad+320, v_pad))
-        robot_view = cv2.resize(self.aruco_img, (320, 240))
-        self.draw_pygame_window(canvas, robot_view, position=(h_pad, v_pad))
-
-        # for object detector (M3)
-        detector_view = cv2.resize(self.cv_vis, (320, 240), cv2.INTER_NEAREST)
-        self.draw_pygame_window(canvas, detector_view, position=(h_pad, 240+2*v_pad))
-
-        self.put_caption(canvas, caption='SLAM', position=(2*h_pad+320, v_pad))
-        self.put_caption(canvas, caption='Detector', position=(h_pad, 240+2*v_pad))
-        self.put_caption(canvas, caption='Robot Cam', position=(h_pad, v_pad))
-        notification = TEXT_FONT.render(self.notification, False, text_colour)
-=======
         text_colour = (220, 220, 220)
         v_pad, h_pad = 40, 20
 
@@ -506,13 +315,11 @@
         self.put_caption(canvas, caption='Detector', position=(h_pad, 240+2*v_pad))
         self.put_caption(canvas, caption='Robot Cam', position=(h_pad, v_pad))
         notification = TEXT_FONT.render(self.notification, False, text_colour)
->>>>>>> e44b514d
         canvas.blit(notification, (h_pad+10, 596))
 
         time_remain = self.count_down - time.time() + self.start_time
         if time_remain > 0:
             time_remain = f'Count Down: {time_remain:03.0f}s'
-<<<<<<< HEAD
         elif int(time_remain)%2 == 0:
             time_remain = "Time Is Up !!!"
         else:
@@ -521,39 +328,17 @@
         canvas.blit(count_down_surface, (2*h_pad+320+5, 530))
         return canvas
 
-=======
-        elif int(time_remain)%2 == 0:
-            time_remain = "Time Is Up !!!"
-        else:
-            time_remain = ""
-        count_down_surface = TEXT_FONT.render(time_remain, False, (50, 50, 50))
-        canvas.blit(count_down_surface, (2*h_pad+320+5, 530))
-        return canvas
-
->>>>>>> e44b514d
     @staticmethod
     def draw_pygame_window(canvas, cv2_img, position):
         cv2_img = np.rot90(cv2_img)
         view = pygame.surfarray.make_surface(cv2_img)
         view = pygame.transform.flip(view, True, False)
         canvas.blit(view, position)
-<<<<<<< HEAD
-    
-=======
-
->>>>>>> e44b514d
     @staticmethod
     def put_caption(canvas, caption, position, text_colour=(200, 200, 200)):
         caption_surface = TITLE_FONT.render(caption, False, text_colour)
         canvas.blit(caption_surface, (position[0], position[1]-25))
 
-<<<<<<< HEAD
-    # Keyboard teleoperation
-    # For pibot motion, set two numbers for the self.command['wheel_speed']. Eg self.command['wheel_speed'] = [0.6, 0.6]
-    # These numbers specify how fast to power the left and right wheels
-    # The numbers must be between -1 (full speed backward) and 1 (full speed forward). 0 means stop.
-    # Study the code in connect.py for more information
-=======
     def draw_fruits_on_map(self, surface: pygame.Surface):
         if not isinstance(surface, pygame.Surface):
             return
@@ -575,7 +360,6 @@
     # These numbers specify how fast to power the left and right wheels
     # The numbers must be between -1 (full speed backward) and 1 (full speed forward). 0 means stop.
     # Study the code in connect.py for more information
->>>>>>> e44b514d
     def update_keyboard(self):
         manual_allowed = not self.autonomy.should_ignore_manual_drive()
         for event in pygame.event.get():
@@ -603,7 +387,6 @@
             elif event.type == pygame.KEYUP or (event.type == pygame.KEYDOWN and event.key == pygame.K_SPACE):
                 self.command['wheel_speed'] = [0, 0]
             # run SLAM
-<<<<<<< HEAD
             elif event.type == pygame.KEYDOWN and event.key == pygame.K_RETURN:
                 n_observed_markers = len(self.ekf.taglist)
                 if n_observed_markers == 0:
@@ -652,56 +435,6 @@
                     self.notification = f'Load map failed: {e}'
 
             # toggle localization-only (freeze map) mode
-=======
-            elif event.type == pygame.KEYDOWN and event.key == pygame.K_RETURN:
-                n_observed_markers = len(self.ekf.taglist)
-                if n_observed_markers == 0:
-                    if not self.ekf_on:
-                        self.notification = 'SLAM is running'
-                        self.ekf_on = True
-                    else:
-                        self.notification = '>2 landmarks is required for pausing'
-                elif n_observed_markers < 3:
-                    self.notification = '>2 landmarks is required for pausing'
-                else:
-                    if not self.ekf_on:
-                        self.request_recover_robot = True
-                    self.ekf_on = not self.ekf_on
-                    if self.ekf_on:
-                        self.notification = 'SLAM is running'
-                    else:
-                        self.notification = 'SLAM is paused' 
-            # save SLAM map
-            elif event.type == pygame.KEYDOWN and event.key == pygame.K_s:
-                self.command['save_slam'] = True
-            # reset SLAM map
-            elif event.type == pygame.KEYDOWN and event.key == pygame.K_r:
-                if self.double_reset_comfirm == 0:
-                    self.notification = 'Press again to confirm CLEAR MAP'
-                    self.double_reset_comfirm +=1
-                elif self.double_reset_comfirm == 1:
-                    self.notification = 'SLAM Map is cleared'
-                    self.double_reset_comfirm = 0
-                    self.ekf.reset()          
-            # run object/fruit detector
-            elif event.type == pygame.KEYDOWN and event.key == pygame.K_p:
-                self.command['run_obj_detector'] = True
-            # save object detection outputs
-            elif event.type == pygame.KEYDOWN and event.key == pygame.K_n:
-                self.command['save_obj_detector'] = True
-            # capture and save raw image
-            elif event.type == pygame.KEYDOWN and event.key == pygame.K_i:
-                self.command['save_image'] = True
-            # load SLAM map (true map) into EKF
-            elif event.type == pygame.KEYDOWN and event.key == pygame.K_l:
-                try:
-                    self.ekf.load_map(os.path.join(self.lab_output_dir, 'slam.txt'))
-                    self.notification = 'Loaded map from lab_output/slam.txt'
-                except Exception as e:
-                    self.notification = f'Load map failed: {e}'
-
-            # toggle localization-only (freeze map) mode
->>>>>>> e44b514d
             elif event.type == pygame.KEYDOWN and event.key == pygame.K_f:
                 self.ekf.set_localization_only(not self.ekf.localization_only)
                 self.notification = ('Mode: LOCALIZATION-ONLY (map frozen)'
@@ -767,13 +500,9 @@
         self.scan_phase = 'idle'
         self.scan_step = 0
         self.phase_end_time = 0.0
-<<<<<<< HEAD
-        self.segment_start_yaw = 0.0
-=======
         self.scan_initial_yaw = 0.0
         self.scan_last_yaw = 0.0
         self.scan_accum_yaw = 0.0
->>>>>>> e44b514d
         self.segment_target_delta = (2.0 * math.pi) / self.SCAN_SEGMENTS
         self.pending_pose_estimates: List[Tuple[float, float, float]] = []
         self.current_command: Optional[List[float]] = None
@@ -787,10 +516,7 @@
         self.fruit_samples: Dict[str, List[Tuple[float, float]]] = defaultdict(list)
         self.marker_positions = self._extract_marker_positions(operate.true_map)
         self.manual_goal_active = False
-<<<<<<< HEAD
-=======
         self.display_names: Dict[str, str] = {v: k for k, v in obj_pose_est.CLASS_NAME_MAPPING.items()}
->>>>>>> e44b514d
 
     @staticmethod
     def _extract_marker_positions(true_map: Dict[str, Dict[str, float]]) -> List[Tuple[float, float]]:
@@ -803,17 +529,8 @@
     def _get_robot_yaw(self) -> float:
         return float(self.op.ekf.robot.state[2, 0])
 
-<<<<<<< HEAD
-    @staticmethod
-    def _positive_angle_diff(angle: float, reference: float) -> float:
-        diff = math.atan2(math.sin(angle - reference), math.cos(angle - reference))
-        if diff < 0:
-            diff += 2.0 * math.pi
-        return diff
-=======
     def _pretty_name(self, canonical: str) -> str:
         return self.display_names.get(canonical, canonical)
->>>>>>> e44b514d
 
     def start_localization_scan(self):
         self.localization_started = True
@@ -821,14 +538,10 @@
         self.scan_phase = 'rotate'
         self.scan_step = 0
         self.phase_end_time = 0.0
-<<<<<<< HEAD
-        self.segment_start_yaw = self._get_robot_yaw()
-=======
         current_yaw = self._get_robot_yaw()
         self.scan_initial_yaw = current_yaw
         self.scan_last_yaw = current_yaw
         self.scan_accum_yaw = 0.0
->>>>>>> e44b514d
         self.pending_pose_estimates.clear()
         self.op.notification = 'Initial localization scan in progress...'
         self.current_command = [-self.SCAN_SPEED, self.SCAN_SPEED]
@@ -839,14 +552,6 @@
         self.goal_queue.clear()
         self.goal_name_queue.clear()
         for target in self.op.search_targets:
-<<<<<<< HEAD
-            self.goal_name_queue.append(target)
-        self.autonomous_enabled = True
-        self.manual_goal_active = False
-        self._advance_goal()
-        if self.current_goal:
-            self.op.notification = f'Autonomous search: heading to {self.current_goal["name"]}'
-=======
             canonical = str(target).strip().lower()
             if not canonical:
                 continue
@@ -861,7 +566,6 @@
             self.op.notification = f'Autonomous search: heading to {pretty}'
         elif self.goal_name_queue:
             self.op.notification = 'Autonomous search: waiting for fruit localisation'
->>>>>>> e44b514d
 
     def set_manual_goal(self, goal_pos: Tuple[float, float]):
         self.goal_queue.clear()
@@ -909,12 +613,6 @@
 
     def _update_localization(self, sensor_measurement):
         now = time.time()
-<<<<<<< HEAD
-        if self.scan_phase == 'rotate':
-            self.current_command = [-self.SCAN_SPEED, self.SCAN_SPEED]
-            delta = self._positive_angle_diff(self._get_robot_yaw(), self.segment_start_yaw)
-            if delta >= self.segment_target_delta - self.SCAN_ANGLE_TOL:
-=======
         current_yaw = self._get_robot_yaw()
         delta = current_yaw - self.scan_last_yaw
         while delta <= -math.pi:
@@ -930,7 +628,6 @@
             self.current_command = [-self.SCAN_SPEED, self.SCAN_SPEED]
             target_total = min((self.scan_step + 1) * self.segment_target_delta, 2.0 * math.pi)
             if self.scan_accum_yaw >= target_total - self.SCAN_ANGLE_TOL:
->>>>>>> e44b514d
                 self.scan_phase = 'pause'
                 self.phase_end_time = now + self.SCAN_PAUSE_DURATION
                 self.current_command = [0.0, 0.0]
@@ -942,10 +639,6 @@
                     self._finalize_localization()
                     return [0.0, 0.0]
                 self.scan_phase = 'rotate'
-<<<<<<< HEAD
-                self.segment_start_yaw = self._get_robot_yaw()
-=======
->>>>>>> e44b514d
                 self.current_command = [-self.SCAN_SPEED, self.SCAN_SPEED]
         else:
             self.current_command = [0.0, 0.0]
@@ -966,10 +659,6 @@
             theta = math.atan2(mean_sin, mean_cos)
             self.op.ekf.robot.state = np.array([[x], [y], [theta]])
             self.op.ekf_on = True
-<<<<<<< HEAD
-        self.localization_done = True
-        self.localization_started = False
-=======
         else:
             self.op.ekf_on = True
         self.op.ekf.robot.state[2, 0] = ((float(self.op.ekf.robot.state[2, 0]) + math.pi) % (2.0 * math.pi)) - math.pi
@@ -978,7 +667,6 @@
         self.scan_phase = 'idle'
         self.scan_step = 0
         self.scan_accum_yaw = 0.0
->>>>>>> e44b514d
         self.current_command = [0.0, 0.0]
         self.op.notification = 'Localization complete. Ready for commands.'
         if self.op.search_targets:
@@ -1028,11 +716,6 @@
         avg_y = sum(p[1] for p in positions) / len(positions)
         return avg_x, avg_y, theta
 
-<<<<<<< HEAD
-    def _advance_goal(self):
-        if self.manual_goal_active:
-            return
-=======
     def _refresh_goal_queue(self):
         if self.manual_goal_active:
             return
@@ -1063,42 +746,11 @@
         if self.manual_goal_active:
             return
         self._refresh_goal_queue()
->>>>>>> e44b514d
         while self.goal_queue:
             goal = self.goal_queue.popleft()
             if goal is not None:
                 self.current_goal = goal
                 self.goal_wait_start = None
-<<<<<<< HEAD
-                return
-        while self.goal_name_queue:
-            name = self.goal_name_queue.popleft()
-            goal = self._build_goal_from_name(name)
-            if goal:
-                self.current_goal = goal
-                self.goal_wait_start = None
-                self.op.notification = f'Heading to {goal["name"]}'
-                return
-        self.current_goal = None
-
-    def _build_goal_from_name(self, name: str) -> Optional[Dict[str, object]]:
-        point = self.fruit_estimates.get(name)
-        if point is None:
-            key = f'{name}_0'
-            if key in self.op.true_map:
-                data = self.op.true_map[key]
-                point = (float(data.get('x', 0.0)), float(data.get('y', 0.0)))
-        if point is None:
-            return None
-        return {'name': name, 'point': point}
-
-    def on_auto_detections(self, detections: List[dict]):
-        if not detections:
-            return
-        robot_state = self.op.ekf.robot.state.flatten()
-        robot_x, robot_y, robot_theta = float(robot_state[0]), float(robot_state[1]), float(robot_state[2])
-        focal_length = float(self.op.camera_matrix[0][0]) if self.op.camera_matrix is not None else 1.0
-=======
                 pretty = self._pretty_name(goal['name'])
                 self.op.notification = f'Heading to {pretty}'
                 return
@@ -1108,71 +760,21 @@
         if not detections:
             return
         processed: List[dict] = []
->>>>>>> e44b514d
         for det in detections:
             name = det.get('name')
             if not name:
                 continue
-<<<<<<< HEAD
-            mapped = CLASS_NAME_MAPPING.get(name, name.lower())
-            if mapped not in self.op.object_list:
-                continue
-            idx = self.op.object_list.index(mapped)
-            dims = self.op.object_dimensions[idx] if idx < len(self.op.object_dimensions) else [0.1, 0.1, 0.1]
-=======
             if name not in obj_pose_est.CLASS_NAME_MAPPING:
                 continue
             conf = float(det.get('conf', 0.0))
             if conf < 0.5:
                 continue
->>>>>>> e44b514d
             bbox = det.get('bbox_xywh')
             if bbox is None:
                 bbox_xyxy = det.get('bbox_xyxy')
                 if bbox_xyxy is None:
                     continue
                 x1, y1, x2, y2 = bbox_xyxy
-<<<<<<< HEAD
-                w = max(1.0, float(x2) - float(x1))
-                h = max(1.0, float(y2) - float(y1))
-                cx = float(x1) + w / 2.0
-                cy = float(y1) + h / 2.0
-            else:
-                cx, cy, w, h = bbox
-                w = max(1.0, float(w))
-                h = max(1.0, float(h))
-                cx = float(cx)
-                cy = float(cy)
-            conf = float(det.get('conf', 0.0))
-            if conf < 0.4:
-                continue
-            true_width = dims[1] if len(dims) > 1 else dims[0]
-            true_height = dims[2] if len(dims) > 2 else dims[0]
-            distances = []
-            if true_height > 0:
-                distances.append((true_height * focal_length) / h)
-            if true_width > 0:
-                distances.append((true_width * focal_length) / w)
-            if not distances:
-                continue
-            if len(distances) == 1:
-                distance = distances[0]
-            else:
-                distance = math.sqrt(distances[0] * distances[1])
-            distance = max(0.1, min(3.0, distance))
-            cx_cam = (cx - self.op.img.shape[1] / 2.0) * distance / focal_length
-            robot_frame_x = distance
-            robot_frame_y = -cx_cam
-            cos_t = math.cos(robot_theta)
-            sin_t = math.sin(robot_theta)
-            world_x = robot_x + (robot_frame_x * cos_t - robot_frame_y * sin_t)
-            world_y = robot_y + (robot_frame_x * sin_t + robot_frame_y * cos_t)
-            self.fruit_samples[mapped].append((world_x, world_y))
-            if len(self.fruit_samples[mapped]) >= 3:
-                avg_x = sum(p[0] for p in self.fruit_samples[mapped]) / len(self.fruit_samples[mapped])
-                avg_y = sum(p[1] for p in self.fruit_samples[mapped]) / len(self.fruit_samples[mapped])
-                self.fruit_estimates[mapped] = (avg_x, avg_y)
-=======
                 cx = (float(x1) + float(x2)) / 2.0
                 cy = (float(y1) + float(y2)) / 2.0
                 w = max(1.0, float(x2) - float(x1))
@@ -1220,7 +822,6 @@
             self._refresh_goal_queue()
             if self.autonomous_enabled and self.current_goal is None and self.goal_queue:
                 self._advance_goal()
->>>>>>> e44b514d
 
     def _drive_to_goal(self) -> List[float]:
         robot_state = self.op.ekf.robot.state.flatten()
@@ -1234,13 +835,6 @@
             if self.goal_wait_start is None:
                 self.goal_wait_start = time.time()
                 self.op.command['wheel_speed'] = [0.0, 0.0]
-<<<<<<< HEAD
-                print(f'[AUTO] Target reached: {self.current_goal["name"]} at ({goal_x:.2f}, {goal_y:.2f})')
-                self.op.notification = f'Reached {self.current_goal["name"]}'
-            elif time.time() - self.goal_wait_start >= self.GOAL_HOLD_TIME:
-                if self.current_goal and self.current_goal['name'] != 'manual':
-                    print(f'[AUTO] Confirmed fruit: {self.current_goal["name"]}')
-=======
                 pretty = self._pretty_name(self.current_goal['name']) if self.current_goal else 'goal'
                 print(f'[AUTO] Target reached: {pretty} at ({goal_x:.2f}, {goal_y:.2f})')
                 self.op.notification = f'Reached {pretty}'
@@ -1248,7 +842,6 @@
                 if self.current_goal and self.current_goal['name'] != 'manual':
                     pretty = self._pretty_name(self.current_goal['name'])
                     print(f'[AUTO] Confirmed fruit: {pretty}')
->>>>>>> e44b514d
                 if self.manual_goal_active:
                     self.autonomous_enabled = False
                     self.current_goal = None
@@ -1294,7 +887,6 @@
             return (0.0, 0.0)
         scale = self.AVOID_GAIN * (1.0 / dist - 1.0 / self.AVOID_RADIUS) / (dist ** 2)
         return (scale * dx, scale * dy)
-<<<<<<< HEAD
 if __name__ == "__main__":
     parser = argparse.ArgumentParser()
     parser.add_argument("--ip", metavar='', type=str, default='localhost') # you can hardcode ip here, but it may change from time to time.
@@ -1333,46 +925,6 @@
             counter += 2
 
     operate = Operate(args)
-=======
-if __name__ == "__main__":
-    parser = argparse.ArgumentParser()
-    parser.add_argument("--ip", metavar='', type=str, default='localhost') # you can hardcode ip here, but it may change from time to time.
-    parser.add_argument("--calib_dir", type=str, default="calibration/param/")
-    parser.add_argument("--ckpt", default='cv/model/model.best.pt')
-    args, _ = parser.parse_known_args()
-    
-    pygame.font.init() 
-    TITLE_FONT = pygame.font.Font('ui/8-BitMadness.ttf', 35)
-    TEXT_FONT = pygame.font.Font('ui/8-BitMadness.ttf', 40)
-    
-    width, height = 700, 660
-    canvas = pygame.display.set_mode((width, height))
-    pygame.display.set_caption('ECE4078 Lab')
-    pygame.display.set_icon(pygame.image.load('ui/8bit/pibot5.png'))
-    canvas.fill((0, 0, 0))
-    splash = pygame.image.load('ui/loading.png')
-    pibot_animate = [pygame.image.load('ui/8bit/pibot1.png'),
-                     pygame.image.load('ui/8bit/pibot2.png'),
-                     pygame.image.load('ui/8bit/pibot3.png'),
-                    pygame.image.load('ui/8bit/pibot4.png'),
-                     pygame.image.load('ui/8bit/pibot5.png')]
-    pygame.display.update()
-
-    start = False
-    counter = 40
-    while not start:
-        for event in pygame.event.get():
-            if event.type == pygame.KEYDOWN:
-                start = True
-        canvas.blit(splash, (0, 0))
-        x_ = min(counter, 600)
-        if x_ < 600:
-            canvas.blit(pibot_animate[counter%10//2], (x_, 565))
-            pygame.display.update()
-            counter += 2
-
-    operate = Operate(args)
->>>>>>> e44b514d
     while start:
         operate.update_keyboard()
         operate.take_pic()
